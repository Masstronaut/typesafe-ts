/*
Copyright (c) 2025 Allan Deutsch

Permission is hereby granted, free of charge, to any person obtaining a copy of this software and associated documentation files (the "Software"), to deal in the Software without restriction, including without limitation the rights to use, copy, modify, merge, publish, distribute, sublicense, and/or sell copies of the Software, and to permit persons to whom the Software is furnished to do so, subject to the following conditions:

The above copyright notice and this permission notice shall be included in all copies or substantial portions of the Software.

THE SOFTWARE IS PROVIDED "AS IS", WITHOUT WARRANTY OF ANY KIND, EXPRESS OR IMPLIED, INCLUDING BUT NOT LIMITED TO THE WARRANTIES OF MERCHANTABILITY, FITNESS FOR A PARTICULAR PURPOSE AND NONINFRINGEMENT. IN NO EVENT SHALL THE AUTHORS OR COPYRIGHT HOLDERS BE LIABLE FOR ANY CLAIM, DAMAGES OR OTHER LIABILITY, WHETHER IN AN ACTION OF CONTRACT, TORT OR OTHERWISE, ARISING FROM, OUT OF OR IN CONNECTION WITH THE SOFTWARE OR THE USE OR OTHER DEALINGS IN THE SOFTWARE.
*/

/**
 * Represents a Result that contains an error value.
 * This interface is used for type narrowing after calling `is_error()`.
 */
interface ErrorResult<ErrorType extends Error> {
    readonly error: ErrorType;
}

/**
 * Represents a Result that contains a success value.
 * This interface is used for type narrowing after calling `is_ok()`.
 */
interface OkResult<ResultType> {
    readonly value: ResultType;
}

/**
 * A monadic type that represents either a successful value or an error.
 * Result provides a type-safe way to handle operations that may fail without throwing exceptions.
 *
 * @template ResultType - The type of the success value
 * @template ErrorType - The type of the error (must extend Error)
 *
 * @example
 * ```typescript
 * import { result, type Result } from "./result.ts";
 *
 * function divide(a: number, b: number): Result<number, Error> {
 *   if (b === 0) {
 *     return result.error(new Error("Division by zero"));
 *   }
 *   return result.ok(a / b);
 * }
 *
 * const success = divide(10, 2);
 * if (success.is_ok()) {
 *   console.log("Result:", success.value); // Result: 5
 * }
 *
 * const failure = divide(10, 0);
 * if (failure.is_error()) {
 *   console.log("Error:", failure.error.message); // Error: Division by zero
 * }
 * ```
 */
/**
 * Common methods available on all Result instances.
 */
interface IResult<ResultType, ErrorType extends Error> {
    /**
     * Returns the string tag for Object.prototype.toString calls.
     * Always returns "Result" for Result instances.
     */
    get [Symbol.toStringTag](): "Result";

    /**
     * Type predicate that checks if this Result contains an error.
     * If true, TypeScript will narrow the type to include the `error` property.
     *
     * @returns True if this Result contains an error, false if it contains a value
     *
     * @example
     * ```typescript
     * const result = result.error(new Error("Something went wrong"));
     * if (result.is_error()) {
     *   console.log(result.error.message); // TypeScript knows .error exists
     * }
     * ```
     */
    is_error(): this is ErrorResult<ErrorType>;

    /**
     * Type predicate that checks if this Result contains a success value.
     * If true, TypeScript will narrow the type to include the `value` property.
     *
     * @returns True if this Result contains a value, false if it contains an error
     *
     * @example
     * ```typescript
     * const result = result.ok("Hello, World!");
     * if (result.is_ok()) {
     *   console.log(result.value); // TypeScript knows .value exists
     * }
     * ```
     */
    is_ok(): this is OkResult<ResultType>;

    /**
     * Returns the contained value if Ok, otherwise returns the provided default value.
     *
     * @param value_if_error - The value to return if this Result contains an error
     * @returns The contained value if Ok, otherwise the default value
     *
     * @example
     * ```typescript
     * const success = result.ok(42);
     * console.log(success.value_or(0)); // 42
     *
     * const failure = result.error(new Error("Failed"));
     * console.log(failure.value_or(0)); // 0
     * ```
     */
    value_or(value_if_error: ResultType): ResultType;

    /**
     * Returns the contained error if Error, otherwise returns the provided default error.
     *
     * @param error_if_ok - The error to return if this Result contains a value
     * @returns The contained error if Error, otherwise the default error
     *
     * @example
     * ```typescript
     * const failure = result.error(new Error("Original error"));
     * console.log(failure.error_or(new Error("Default"))); // Error: Original error
     *
     * const success = result.ok("value");
     * console.log(success.error_or(new Error("Default"))); // Error: Default
     * ```
     */
    error_or(error_if_ok: ErrorType): ErrorType;

    /**
     * Transforms the contained value if Ok, otherwise returns the error unchanged.
     * This is the functor map operation for Result.
     *
     * @template NewResultType - The type of the transformed value
     * @param fn - Function to transform the value if Ok
     * @returns A new Result with the transformed value if Ok, otherwise the original error
     *
     * @example
     * ```typescript
     * const success = result.ok(5);
     * const doubled = success.map(x => x * 2);
     * console.log(doubled.value_or(0)); // 10
     *
     * const failure = result.error(new Error("Failed"));
     * const transformed = failure.map(x => x * 2); // fn is not called
     * console.log(transformed.is_error()); // true
     * ```
     */
    map<NewResultType>(
        fn: (value: ResultType) => NewResultType
    ): Result<NewResultType, ErrorType>;

    /**
     * Transforms the contained error if Error, otherwise returns the value unchanged.
     * This allows for error transformation and chaining.
     *
     * @template NewErrorType - The type of the transformed error
     * @param fn - Function to transform the error if Error
     * @returns A new Result with the transformed error if Error, otherwise the original value
     *
     * @example
     * ```typescript
     * const failure = result.error(new Error("Original"));
     * const wrapped = failure.map_error(err => new Error(`Wrapped: ${err.message}`));
     * if (wrapped.is_error()) {
     *   console.log(wrapped.error.message); // "Wrapped: Original"
     * }
     *
     * const success = result.ok("value");
     * const unchanged = success.map_error(err => new Error("Won't be called"));
     * console.log(unchanged.is_ok()); // true
     * ```
     */
    map_error<NewErrorType extends Error>(
        fn: (error: ErrorType) => NewErrorType
    ): Result<ResultType, NewErrorType>;

    /**
     * @deprecated Use map_error instead. This method will be removed in the next major version release.
     */
    map_err<NewErrorType extends Error>(
        fn: (error: ErrorType) => NewErrorType
    ): Result<ResultType, NewErrorType>;

    /**
     * Pattern matches against the Result, executing the appropriate callback and returning its result.
     * This is useful when you need to transform both Ok and Error cases into the same output type.
     *
     * @template OKMatchResultType - The return type of the on_ok callback
     * @template ErrorMatchResultType - The return type of the on_error callback
     * @param handlers - Object containing callback functions for Ok and Error cases
     * @param handlers.on_ok - Function to execute if Result is Ok, receiving the value
     * @param handlers.on_error - Function to execute if Result is Error, receiving the error
     * @returns The result of the executed callback
     *
     * @example
     * ```typescript
     * const success = result.ok(42);
     * const message = success.match({
     *   on_ok: (value) => `Value is ${value}`,
     *   on_error: (error) => `Error occurred: ${error.message}`,
     * });
     * console.log(message); // "Value is 42"
     *
     * const failure = result.error(new Error("Something went wrong"));
     * const errorMessage = failure.match({
     *   on_ok: (value) => `Value is ${value}`,
     *   on_error: (error) => `Error occurred: ${error.message}`,
     * });
     * console.log(errorMessage); // "Error occurred: Something went wrong"
     * ```
     */
    match<OKMatchResultType, ErrorMatchResultType>({
        on_ok,
        on_error,
    }: {
        on_ok: (value: ResultType) => OKMatchResultType;
        on_error: (error: ErrorType) => ErrorMatchResultType;
    }): OKMatchResultType | ErrorMatchResultType;

    /**
     * Monadic bind operation. Chains another Result-returning operation if this Result is Ok.
     * If this Result is Error, the function is not called and the error is propagated.
     * This is also known as flatMap in some languages.
     *
     * @template NewResultType - The type of the value in the returned Result
     * @param fn - Function that takes the Ok value and returns a new Result
     * @returns The Result returned by fn if Ok, otherwise the original error
     *
     * @example
     * ```typescript
     * function parseNumber(str: string): Result<number, Error> {
     *   const num = Number(str);
     *   return isNaN(num) ? result.error(new Error("Not a number")) : result.ok(num);
     * }
     *
     * function divide(a: number, b: number): Result<number, Error> {
     *   return b === 0 ? result.error(new Error("Division by zero")) : result.ok(a / b);
     * }
     *
     * const computation = parseNumber("10")
     *   .and_then(num => divide(num, 2));
     *
     * if (computation.is_ok()) {
     *   console.log(computation.value); // 5
     * }
     * ```
     */
    and_then<NewResultType, NewErrorType extends Error = ErrorType>(
        fn: (value: ResultType) => Result<NewResultType, NewErrorType>
    ): Result<NewResultType, NewErrorType | ErrorType>;

    /**
     * Provides a fallback Result if this Result is Error.
     * If this Result is Ok, the function is not called and the value is preserved.
     * This allows for error recovery and alternative computation paths.
     *
     * @template NewErrorType - The type of error in the fallback Result
     * @param fn - Function that takes the Error and returns a fallback Result
     * @returns The fallback Result returned by fn if Error, otherwise the original Ok value
     *
     * @example
     * ```typescript
     * function tryPrimary(): Result<string, Error> {
     *   return result.error(new Error("Primary failed"));
     * }
     *
     * function tryFallback(): Result<string, Error> {
     *   return result.ok("Fallback success");
     * }
     *
     * const outcome = tryPrimary()
     *   .or_else(() => tryFallback());
     *
     * if (outcome.is_ok()) {
     *   console.log(outcome.value); // "Fallback success"
     * }
     * ```
     */
    or_else<NewResultType = ResultType, NewErrorType extends Error = ErrorType>(
        fn: (error: ErrorType) => Result<NewResultType, NewErrorType>
    ): Result<ResultType | NewResultType, NewErrorType>;

    /**
     * Returns a generator that yields the contained value if this Result is Ok.
     * If this Result is Error, the generator yields nothing (completes immediately).
     * This allows for easy iteration over successful values in for-of loops and other iterator contexts.
     *
     * @returns A generator that yields the value if Ok, otherwise yields nothing
     *
     * @example
     * ```typescript
     * const success = result.ok(42);
     * for (const value of success) {
     *   console.log(value); // 42
     * }
     *
     * const failure = result.error(new Error("Failed"));
     * for (const value of failure) {
     *   console.log("This won't execute");
     * }
     *
     * // Useful for collecting successful values from multiple results
     * const results = [
     *   result.ok(1),
     *   result.error(new Error("Failed")),
     *   result.ok(3)
     * ];
     *
     * const values = [];
     * for (const res of results) {
     *   for (const value of res) {
     *     values.push(value);
     *   }
     * }
     * console.log(values); // [1, 3]
     * ```
     */
    [Symbol.iterator](): Generator<ResultType, void, unknown>;
}

/**
 * @inlineType
 * @interface
 */
type Result<ResultType, ErrorType extends Error> = IResult<
    ResultType,
    ErrorType
> &
    (OkResult<ResultType> | ErrorResult<ErrorType>);

const none_value: unique symbol = Symbol("None");
type NoneType = typeof none_value;

/**
 * Error type returned by retry operations when all attempts fail.
 * Contains the original error message, retry count, and all accumulated errors from failed attempts.
 */
interface RetryError<ErrorType extends Error = Error> extends Error {
    name: "Result Retry Error";
    message: `Failed after ${number} attempts.`;
    errors: ErrorType[];
}

/**
 * Error type returned by try_async operations when an async function throws or rejects.
 * Contains comprehensive debugging information about the failed operation.
 */
class TryAsyncError extends Error {
    constructor(operation: string, originalError?: unknown) {
        super(
            `Async operation failed: ${
                originalError instanceof Error
                    ? originalError.message
                    : String(originalError)
            }`
        );
        this.name = "TryAsyncError";
        this.originalError = originalError;
        this.operation = operation;
        this.timestamp = Date.now();
        // Only set cause if we have an Error
        if (originalError instanceof Error) {
            this.cause = originalError;
            if (originalError.stack) {
                this.stack = originalError.stack;
            }
        }
    }
    /** The original error/value that was thrown or caused the rejection */
    originalError: unknown;
    /** Description of the operation that failed */
    operation: string;
    /** Timestamp when the error occurred (milliseconds since epoch) */
    timestamp: number;
}

class ResultImpl<ResultType, ErrorType extends Error>
    implements IResult<ResultType, ErrorType>
{
    value: ResultType | NoneType;
    error: ErrorType | NoneType;
    constructor(result: { ok: ResultType } | { error: ErrorType }) {
        if ("ok" in result && !("error" in result)) {
            this.value = result.ok;
            this.error = none_value;
        } else if ("error" in result && !("ok" in result)) {
            this.error = result.error;
            this.value = none_value;
        } else {
            // eslint-disable-next-line typesafe-ts/enforce-result-usage
            throw new TypeError(
                "Result must be constructed with either an 'ok' or 'error' property."
            );
        }
    }
    get [Symbol.toStringTag]() {
        return "Result" as const;
    }
    is_ok(): this is OkResult<ResultType> {
        return this.value !== none_value;
    }
    is_error(): this is ErrorResult<ErrorType> {
        return this.error !== none_value;
    }

    value_or(value_if_error: ResultType): ResultType {
        if (this.is_ok()) {
            return this.value;
        }
        return value_if_error;
    }

    error_or(error_if_ok: ErrorType): ErrorType {
        if (this.is_error()) {
            return this.error;
        }
        return error_if_ok;
    }

    map<NewResultType>(
        fn: (value: ResultType) => NewResultType
    ): Result<NewResultType, ErrorType> {
        if (this.is_ok()) {
            return result.ok(fn(this.value));
        }
        return this as unknown as Result<NewResultType, ErrorType>;
    }

    map_error<NewErrorType extends Error>(
        fn: (error: ErrorType) => NewErrorType
    ): Result<ResultType, NewErrorType> {
        if (this.is_error()) {
            return result.error<ResultType, NewErrorType>(fn(this.error));
        }
        return this as unknown as Result<ResultType, NewErrorType>;
    }

    map_err<NewErrorType extends Error>(
        fn: (error: ErrorType) => NewErrorType
    ): Result<ResultType, NewErrorType> {
        return this.map_error(fn);
    }

    match<OKMatchResultType, ErrorMatchResultType>({
        on_ok,
        on_error,
    }: {
        on_ok: (value: ResultType) => OKMatchResultType;
        on_error: (error: ErrorType) => ErrorMatchResultType;
    }): OKMatchResultType | ErrorMatchResultType {
        if (this.is_ok()) {
            return on_ok(this.value);
        }
        return on_error(this.error as ErrorType);
    }

    and_then<NewResultType, NewErrorType extends Error = ErrorType>(
        fn: (value: ResultType) => Result<NewResultType, NewErrorType>
    ): Result<NewResultType, ErrorType | NewErrorType> {
        if (this.is_ok()) {
            return fn(this.value);
        }
        return this as unknown as Result<
            NewResultType,
            NewErrorType | ErrorType
        >;
    }

    or_else<NewResultType = ResultType, NewErrorType extends Error = ErrorType>(
        fn: (error: ErrorType) => Result<NewResultType, NewErrorType>
    ): Result<NewResultType | ResultType, NewErrorType> {
        if (this.is_error()) {
            return fn(this.error);
        }
        return this as unknown as Result<ResultType, NewErrorType>;
    }

    *[Symbol.iterator](): Generator<ResultType, void, unknown> {
        if (this.is_ok()) {
            yield this.value;
        }
    }

    static ok<ResultType, ErrorType extends Error = Error>(
        value: ResultType
    ): Result<ResultType, ErrorType> {
        return new ResultImpl<ResultType, ErrorType>({ ok: value }) as Result<
            ResultType,
            ErrorType
        >;
    }
    static error<ResultType, ErrorType extends Error = Error>(
        error: ErrorType
    ): Result<ResultType, ErrorType> {
        return new ResultImpl<ResultType, ErrorType>({ error }) as Result<
            ResultType,
            ErrorType
        >;
    }
}

/**
 * An awaitable wrapper for Result that enables immediate method chaining on async operations.
 * AsyncResult implements PromiseLike and provides Result transformation methods like map, and_then, and or_else.
 * The AsyncResult must be awaited to inspect the final result with `is_ok()` or `is_error()`.
 *
 * @template ResultType - The type of the ok value
 * @template ErrorType - The type of the error (must extend Error)
 *
 * @example
 * ```typescript
 * // Chain operations and await the final result in one expression
 * const finalResult = await result.try_async(() => fetchUser("123"))
 *   .map(user => user.name.toUpperCase())
 *   .and_then(name => name ? result.ok(name) : result.error(new Error("Empty name")))
 *   .or_else(() => result.ok("Unknown"));
 * ```
 */
class AsyncResult<ResultType, ErrorType extends Error>
    implements PromiseLike<Result<ResultType, ErrorType>>
{
    private promise: Promise<Result<ResultType, ErrorType>>;

    /**
     * Creates a new AsyncResult from a Promise that resolves to a Result.
     *
     * While `result.try_async()` is the preferred way to create AsyncResult instances,
     * the constructor is useful when you have an async function that already returns
     * a `Promise<Result>`. Wrapping it with `new AsyncResult()` provides access to
     * the chaining API without requiring `await` and without "coloring" your function
     * as async. This is particularly beneficial in contexts where `await` isn't allowed,
     * such as top-level code or in component logic of some frontend frameworks.
     *
     * @param promise - A Promise that resolves to a Result
     *
     * @example
     * ```typescript
     * // Async function that returns Promise<Result>
     * async function fetchUserData(id: string): Promise<Result<User, Error>> {
     *   return result.try_async(() => fetch(`/api/users/${id}`))
     *     .then(response => response.json());
     * }
     *
     * // Without AsyncResult constructor: requires await, makes function async
     * async function processUserAsync(id: string): Promise<Result<string, Error>> {
     *   const userData = await fetchUserData(id);
     *   return userData.map(user => user.name.toUpperCase());
     * }
     *
     * // With AsyncResult constructor: no await needed, function stays sync
     * function processUserSync(id: string): AsyncResult<string, Error> {
     *   return new AsyncResult(fetchUserData(id))
     *     .map(user => user.name.toUpperCase());
     * }
     *
     * // Both usage patterns work the same way:
     * const result1 = await processUserAsync("123");
     * const result2 = await processUserSync("123");
     * ```
     */
    constructor(promise: Promise<Result<ResultType, ErrorType>>) {
        this.promise = promise;
    }

    /**
     * PromiseLike implementation equivalent to Promise.then. Allows AsyncResult to be awaited.
     *
     * @template TResult1 - The type returned when the promise resolves
     * @template TResult2 - The type returned when the promise rejects
     * @param onfulfilled - Callback executed when the AsyncResult resolves to a Result
     * @param onrejected - Callback executed when the AsyncResult rejects
     * @returns A PromiseLike that resolves to the result of the executed callback
     */
    then<TResult1 = Result<ResultType, ErrorType>, TResult2 = never>(
        onfulfilled?:
            | ((
                  value: Result<ResultType, ErrorType>
              ) => TResult1 | PromiseLike<TResult1>)
            | null,
        onrejected?:
            | ((reason: unknown) => TResult2 | PromiseLike<TResult2>)
            | null
    ): PromiseLike<TResult1 | TResult2> {
        return this.promise.then(onfulfilled, onrejected);
    }

    get [Symbol.toStringTag]() {
        return "Result" as const;
    }

    /**
     * Returns the contained value if Ok, otherwise returns the provided default value.
     *
     * @param value_if_error - The value to return if the Result contains an error
     * @returns A Promise resolving to the contained value or the default value
     */
    value_or(value_if_error: ResultType): Promise<ResultType> {
        return this.promise.then((result) => result.value_or(value_if_error));
    }

    /**
     * Access the contained error if this result is an error. Otherwise returns the provided default error.
     *
     * @param error_if_ok - The error to return if the Result contains a value
     * @returns A Promise resolving to the contained error or the default error
     */
    error_or(error_if_ok: ErrorType): Promise<ErrorType> {
        return this.promise.then((result) => result.error_or(error_if_ok));
    }

    /**
     * Transform the contained value if Ok, otherwise return the error unchanged.
     *
     * @template NewResultType - The type of the transformed value
     * @param fn - Function to transform the value if Ok
     * @returns A new AsyncResult with the transformed value if Ok, otherwise the original error
     */
    map<NewResultType>(
        fn: (value: ResultType) => NewResultType
    ): AsyncResult<NewResultType, ErrorType> {
        const newPromise = this.promise.then((result) => result.map(fn));
        return new AsyncResult(newPromise);
    }

    /**
     * Transform the contained error if Error, otherwise return the value unchanged.
     *
     * @template NewErrorType - The type of the transformed error
     * @param fn - Function to transform the error if Error
     * @returns A new AsyncResult with the transformed error if Error, otherwise the original value
     */
    map_error<NewErrorType extends Error>(
        fn: (error: ErrorType) => NewErrorType
    ): AsyncResult<ResultType, NewErrorType> {
        const newPromise = this.promise.then((result) => result.map_error(fn));
        return new AsyncResult(newPromise);
    }

    /**
     * @deprecated Use map_error instead. This method will be removed in the next major version release.
     */
    map_err<NewErrorType extends Error>(
        fn: (error: ErrorType) => NewErrorType
    ): AsyncResult<ResultType, NewErrorType> {
        return this.map_error(fn);
    }

    /**
     * Pattern match against the Result, executing the appropriate callback and returning its result.
     *
     * @template OKMatchResultType - The return type of the on_ok callback
     * @template ErrorMatchResultType - The return type of the on_error callback
     * @param handlers - Object containing callback functions for Ok and Error cases
     * @param handlers.on_ok - Function to execute if Result is Ok, receiving the value
     * @param handlers.on_error - Function to execute if Result is Error, receiving the error
     * @returns A Promise resolving to the result of the executed callback
     */
    match<OKMatchResultType, ErrorMatchResultType>({
        on_ok,
        on_error,
    }: {
        on_ok: (value: ResultType) => OKMatchResultType;
        on_error: (error: ErrorType) => ErrorMatchResultType;
    }): Promise<OKMatchResultType | ErrorMatchResultType> {
        return this.promise.then((result) => result.match({ on_ok, on_error }));
    }

    /**
     * Chain another Result-returning operation if this Result is Ok.
     * If this Result is Error, the function is not called and the error is propagated.
     *
     * @template NewResultType - The type of the value in the returned Result
     * @param fn - Function that takes the Ok value and returns a new Result
     * @returns A new AsyncResult with the result returned by fn if Ok, otherwise the original error
     */
    and_then<
        NewResultType = ResultType,
        NewErrorType extends Error = ErrorType,
    >(
        fn: (value: ResultType) => Result<NewResultType, NewErrorType>
    ): AsyncResult<NewResultType, ErrorType | NewErrorType> {
        const newPromise = this.promise.then((result) => result.and_then(fn));
        return new AsyncResult(newPromise);
    }

    /**
     * Provide a fallback Result if this Result is Error.
     * If this Result is Ok, the function is not called and the value is preserved.
     *
     * @template NewErrorType - The type of error in the fallback Result
     * @param fn - Function that takes the Error and returns a fallback Result
     * @returns A new AsyncResult with the fallback Result returned by fn if Error, otherwise the original Ok value
     */
    or_else<NewResultType = ResultType, NewErrorType extends Error = ErrorType>(
        fn: (error: ErrorType) => Result<NewResultType, NewErrorType>
    ): AsyncResult<ResultType | NewResultType, NewErrorType> {
        const newPromise = this.promise.then((result) => result.or_else(fn));
        return new AsyncResult(newPromise);
    }

    /**
     * Executes an async function with the contained value if Ok, and wraps the result in a Result.
     * If this AsyncResult is Error, the function is not called and the error is propagated.
     * If the async function throws or rejects, the error is caught and wrapped in a TryAsyncError with detailed debugging information.
     *
     * @template NewResultType - The type of the value returned by the async function
     * @param fn - Async function that takes the Ok value and returns a Promise
     * @returns A new AsyncResult containing the result of the async function or a union of the original error and TryAsyncError
     *
     * @example
     * ```typescript
     * // Chain async operations with rich error information
     * const userData = await result.try_async(() => fetch('/api/user/123'))
     *   .try_async(response => response.json()) // Creates TryAsyncError if JSON parsing fails
     *   .map(user => user.name)
     *   .match(
     *     name => console.log(`User: ${name}`),
     *     error => {
     *       if (error instanceof TryAsyncError) {
     *         console.log(`Operation "${error.operation}" failed`);
     *         console.log(`Original error:`, error.originalError);
     *       }
     *     }
     *   );
     * ```
     */
    try_async<NewResultType>(
        fn: (value: ResultType) => Promise<NewResultType>
    ): AsyncResult<NewResultType, ErrorType | TryAsyncError>;

    /**
     * Executes an async function with the contained value if Ok, and wraps the result in a Result.
     * If this AsyncResult is Error, the function is not called and the error is propagated.
     * If the async function throws or rejects, the error is caught and passed to the provided error mapper.
     *
     * **Important**: The error mapper function should not throw. If it does throw,
     * the thrown error will be unhandled.
     *
     * @template NewResultType - The type of the value returned by the async function
     * @template NewErrorType - The type of the error returned by the error mapper
     * @param fn - Async function that takes the Ok value and returns a Promise
     * @param errorMapper - Function that maps the caught error to a specific error type
     * @returns A new AsyncResult containing the result of the async function or a union of the original error and mapped error
     *
     * @example
     * ```typescript
     * // Chain async operations with custom error mapping
     * const userData = await result.try_async(() => fetch('/api/user/123'))
     *   .try_async(
     *     response => response.json(),
     *     error => new JsonParseError(`Failed to parse response: ${error}`)
     *   )
     *   .map(user => user.name);
     * ```
     */
    try_async<NewResultType, NewErrorType extends Error>(
        fn: (value: ResultType) => Promise<NewResultType>,
        errorMapper: (error: unknown) => NewErrorType
    ): AsyncResult<NewResultType, ErrorType | NewErrorType>;

    try_async<NewResultType>(
        fn: (value: ResultType) => Promise<NewResultType>
    ): AsyncResult<NewResultType, ErrorType | TryAsyncError>;

    try_async<NewResultType, NewErrorType extends Error = TryAsyncError>(
        fn: (value: ResultType) => Promise<NewResultType>,
        errorMapper?: (error: unknown) => NewErrorType
    ): AsyncResult<NewResultType, ErrorType | NewErrorType | TryAsyncError> {
        if (errorMapper) {
            // When error mapper is provided, return type excludes TryAsyncError
            const newPromise: Promise<
                Result<NewResultType, ErrorType | NewErrorType>
            > = this.promise
                .then(async (result) => {
                    if (result.is_error()) {
                        return result as unknown as Result<
                            NewResultType,
                            ErrorType | NewErrorType
                        >;
                    }
                    const value = await fn(result.value);
                    return ResultImpl.ok<
                        NewResultType,
                        ErrorType | NewErrorType
                    >(value);
                })
                .catch((originalError: unknown) => {
                    return ResultImpl.error<
                        NewResultType,
                        ErrorType | NewErrorType
                    >(errorMapper(originalError));
                });
            return new AsyncResult(newPromise);
        } else {
            // When no error mapper is provided, return type includes TryAsyncError
            const newPromise: Promise<
                Result<NewResultType, ErrorType | TryAsyncError>
            > = this.promise
                .then(async (result) => {
                    if (result.is_error()) {
                        return result as unknown as Result<
                            NewResultType,
                            ErrorType | TryAsyncError
                        >;
                    }
                    const value = await fn(result.value);
                    return ResultImpl.ok<
                        NewResultType,
                        ErrorType | TryAsyncError
                    >(value);
                })
                .catch((originalError: unknown) => {
                    return ResultImpl.error<
                        NewResultType,
                        ErrorType | TryAsyncError
                    >(
                        new TryAsyncError(
                            fn.name || fn.toString(),
                            originalError
                        )
                    );
                });
            return new AsyncResult(newPromise);
        }
    }

    /**
     * Async iterator support. Yields the contained value if Ok, nothing if Error.
     *
     * @returns An async generator that yields the value if Ok, otherwise yields nothing
     *
     * @example
     * ```typescript
     * // Iterate over successful values
     * for await (const value of result.try_async(() => fetchUser("123"))) {
     *   console.log(value.name); // Only executes if fetch succeeds
     * }
     *
     * // Collect successful values from multiple async operations
     * const users = [];
     * for await (const user of result.try_async(() => fetchUser("456"))) {
     *   users.push(user);
     * }
     * ```
     */
    async *[Symbol.asyncIterator](): AsyncGenerator<ResultType, void, unknown> {
        const result = await this.promise;
        for (const value of result) {
            yield value;
        }
    }
}

/**
 * Factory functions for creating Result instances.
 * This module provides the primary API for constructing Result values.
 *
 * @property {function} ok - Creates a successful Result containing the provided value
 * @property {function} error - Creates a failed Result containing the provided error
 * @property {function} try - Executes a function and wraps the result in a Result type
 * @property {function} try_async - Executes an async function and returns an awaitable AsyncResult that supports immediate chaining
 * @property {function} retry - Retries a Result-returning function multiple times until success
 * @property {function} retry_async - Retries an async Result-returning function multiple times until success
 *
 * @example
 * ```typescript
 * import { result, type Result } from "./result.ts";
 *
 * // Creating success results
 * const success = result.ok("Hello, World!");
 * const number = result.ok(42);
 * const nullValue = result.ok(null);
 *
 * // Creating error results
 * const failure = result.error(new Error("Something went wrong"));
 * const customError = result.error(new TypeError("Type mismatch"));
 *
 * // Chaining operations
 * const processed = result.ok("  hello  ")
 *   .map(str => str.trim())
 *   .map(str => str.toUpperCase())
 *   .and_then(str => str.length > 0 ? result.ok(str) : result.error(new Error("Empty string")));
 * ```
 */

/**
 * Executes a function and wraps the result in a Result type.
 * If the function executes successfully, returns an Ok Result with the return value.
 * If the function throws an error, returns an Error Result with the caught error.
 *
 * @template T - The return type of the function
 * @param fn - A function that may throw an error
 * @returns A Result containing either the function's return value or the caught error
 *
 * @example
 * ```typescript
 * // Working with a function that might throw
 * function parseJSON(jsonString: string): any {
 *   return JSON.parse(jsonString); // Throws SyntaxError for invalid JSON
 * }
 *
 * const validResult = result.try(() => parseJSON('{"name": "John"}'));
 * if (validResult.is_ok()) {
 *   console.log(validResult.value.name); // "John"
 * }
 *
 * const invalidResult = result.try(() => parseJSON('invalid json'));
 * if (invalidResult.is_error()) {
 *   console.log(invalidResult.error.message); // "Unexpected token i in JSON at position 0"
 * }
 *
 * // Converting existing throwing APIs
 * const fileContent = result.try(() => fs.readFileSync('file.txt', 'utf8'));
 * const parsedNumber = result.try(() => {
 *   const num = parseInt(userInput);
 *   if (isNaN(num)) throw new Error("Not a valid number");
 *   return num;
 * });
 *
 * // With custom error mapping
 * class ValidationError extends Error {
 *   field: string;
 *   constructor(message: string, field: string) {
 *     super(message);
 *     this.name = "ValidationError";
 *     this.field = field;
 *   }
 * }
 *
 * const parseJson = (jsonString: string) =>
 *   result.try(
 *     () => JSON.parse(jsonString),
 *     (error) => new ValidationError(`Invalid JSON: ${String(error)}`, "json")
 *   );
 *
 * const invalidResult = parseJson("invalid json");
 * if (invalidResult.is_error()) {
 *   console.log(invalidResult.error.field); // "json"
 *   console.log(invalidResult.error instanceof ValidationError); // true
 * }
 *
<<<<<<< HEAD
 * // Note: Error mappers should not throw. The behavior is undefined if they do.
=======
 * // Note: Error mappers should not throw. If they do, the thrown error will be unhandled.
>>>>>>> 2f588e20
 * ```
 */
function tryImpl<T>(fn: () => T): Result<T, Error>;
function tryImpl<T, ErrorType extends Error>(
    fn: () => T,
    errorMapper: (error: unknown) => ErrorType
): Result<T, ErrorType>;
function tryImpl<T, ErrorType extends Error = Error>(
    fn: () => T,
    errorMapper?: (error: unknown) => ErrorType
): Result<T, ErrorType | Error> {
    // need to use try/catch to wrap throwing functions in results.
    // eslint-disable-next-line typesafe-ts/enforce-result-usage
    try {
        return ResultImpl.ok(fn());
    } catch (error) {
        if (errorMapper) {
            return ResultImpl.error(errorMapper(error));
        }
        return ResultImpl.error(
            error instanceof Error ? error : new Error(String(error))
        );
    }
}

/**
 * Executes an async function and wraps the result in an `AsyncResult`.
 * The `AsyncResult` is a `PromiseLike` that supports the Result method chaining interfaces,
 * and it can be `await`ed to access the `Result` and its contained value or error.
 * If the function resolves successfully, the AsyncResult will contain an Ok Result with the resolved value.
 * If the function rejects or throws, the AsyncResult will contain an Error Result with the caught error.
 * To access the final `Result`, you will need to first `await` the `AsyncResult`.
 *
 * @template T - The resolved type of the async function
 * @param fn - An async function that may reject or throw
 * @returns An AsyncResult that can be chained immediately or awaited to get the final Result
 *
 * @example
 * ```typescript
 * // Immediate chaining without intermediate awaits
 * const processedUser = result.try_async(() => fetchUserData("123"))
 *   .map(user => ({ ...user, name: user.name.toUpperCase() }))
 *   .and_then(user => user.name ? result.ok(user) : result.error(new Error("Invalid name")))
 *   .or_else(() => result.ok(createDefaultUser()));
 *
 * // Only await when you need the final result
 * const finalUser = await processedUser;
 * if (finalUser.is_ok()) {
 *   console.log("Processed user:", finalUser.value.name);
 * }
 *
 * // Converting Promise-based APIs with chaining
 * const fileData = await result.try_async(() => fs.promises.readFile('file.txt', 'utf8'))
 *   .map(content => content.trim())
 *   .and_then(content => content.length > 0 ? result.ok(content) : result.error(new Error("Empty file")));
 *
 * // With custom error mapping
 * class NetworkError extends Error {
 *   statusCode: number;
 *   constructor(message: string, statusCode: number) {
 *     super(message);
 *     this.name = "NetworkError";
 *     this.statusCode = statusCode;
 *   }
 * }
 *
 * const fetchData = async (url: string) =>
 *   result.try_async(
 *     () => fetch(url).then(r => r.json()),
 *     (error) => new NetworkError(`Request failed: ${String(error)}`, 500)
 *   );
 *
 * const userData = await fetchData('/api/user/123');
 * if (userData.is_error()) {
 *   console.log(userData.error.statusCode); // 500
 *   console.log(userData.error instanceof NetworkError); // true
 * }
 * ```
 */
function tryAsyncImpl<T>(fn: () => Promise<T>): AsyncResult<T, Error>;
function tryAsyncImpl<T, ErrorType extends Error>(
    fn: () => Promise<T>,
    errorMapper: (error: unknown) => ErrorType
): AsyncResult<T, ErrorType>;
function tryAsyncImpl<T, ErrorType extends Error = Error>(
    fn: () => Promise<T>,
    errorMapper?: (error: unknown) => ErrorType
): AsyncResult<T, ErrorType | Error> {
    const promise = (async (): Promise<Result<T, ErrorType | Error>> => {
        // need to use try/catch to wrap throwing functions in a `Result`.
        // eslint-disable-next-line typesafe-ts/enforce-result-usage
        try {
            const value = await fn();
            return ResultImpl.ok(value);
        } catch (error) {
            if (errorMapper) {
                return ResultImpl.error(errorMapper(error));
            }
            return ResultImpl.error(
                error instanceof Error ? error : new Error(String(error))
            );
        }
    })();
    return new AsyncResult(promise);
}

const result = {
    /**
     * Creates a successful Result containing the provided value.
     * The value can be of any type, including null and undefined.
     *
     * @template ResultType - The type of the success value
     * @template ErrorType - The type of potential errors (defaults to Error)
     * @param value - The value to wrap in a successful Result
     * @returns A Result containing the provided value
     *
     * @example
     * ```typescript
     * const stringValue = result.ok("Hello");
     * const numberValue = result.ok(42);
     * const objectValue = result.ok({ name: "John", age: 30 });
     * const nullValue = result.ok(null);
     * const undefinedValue = result.ok(undefined);
     *
     * // All of these are Ok Results
     * console.log(stringValue.is_ok()); // true
     * console.log(numberValue.value_or(0)); // 42
     * ```
     */
    ok: <ResultType, ErrorType extends Error = Error>(
        value: ResultType
    ): Result<ResultType, ErrorType> => ResultImpl.ok(value),

    /**
     * Creates a failed Result containing the provided error.
     * The error must be an instance of Error or a subclass of Error.
     *
     * @template ResultType - The type of potential success values
     * @template ErrorType - The type of the error (defaults to Error)
     * @param error - The error to wrap in a failed Result
     * @returns A Result containing the provided error
     *
     * @example
     * ```typescript
     * const basicError = result.error(new Error("Basic error"));
     * const typeError = result.error<string, TypeError>(new TypeError("Wrong type"));
     * const customError = result.error(new RangeError("Out of range"));
     *
     * // Explicitly typed error results
     * const parseError: Result<number, Error> = result.error<number, Error>(new Error("Parse failed"));
     * const validationError = result.error<User, ValidationError>(new ValidationError("Invalid data"));
     *
     * // All of these are Error Results
     * console.log(basicError.is_error()); // true
     * if (typeError.is_error()) {
     *   console.log(typeError.error.message); // "Wrong type"
     * }
     *
     * // Custom error classes work too
     * class ValidationError extends Error {
     *   field: string;
     *   constructor(message: string, field: string) {
     *     super(message);
     *     this.name = "ValidationError";
     *     this.field = field;
     *   }
     * }
     * ```
     */
    error: <ResultType, ErrorType extends Error = Error>(
        error: ErrorType
    ): Result<ResultType, ErrorType> => ResultImpl.error(error),

    try: tryImpl,

    try_async: tryAsyncImpl,

    /**
     * Retries a result-returning function until it succeeds or has failed for all of the requested retries.
     * If the function returns an Ok Result, the retry operation stops and returns that successful Result.
     * If the function returns an Error Result, it's retried up to the specified number of times.
     * If all retries fail, returns an Error Result containing all the accumulated errors.
     *
     * @template ValueType - The type of the ok (success) value
     * @template ErrorType - The type of the error (must extend Error)
     * @param fn - Function that returns a Result and may be retried
     * @param retries - Maximum number of attempts to make (0 means no attempts)
     * @returns A Result containing either the successful value or a retry error with all accumulated errors
     *
     * @example
     * ```typescript
     * let attempts = 0;
     * function unreliableOperation(): Result<string, Error> {
     *   attempts++;
     *   if (attempts < 3) {
     *     return result.error(new Error(`Attempt ${attempts} failed`));
     *   }
     *   return result.ok("Success!");
     * }
     *
     * const retryResult = result.retry(unreliableOperation, 5);
     * if (retryResult.is_ok()) {
     *   console.log(retryResult.value); // "Success!"
     * }
     *
     * // Network request example
     * function fetchData(): Result<string, Error> {
     *   // Simulated network request that might fail
     *   return Math.random() > 0.7
     *     ? result.ok("Data fetched successfully")
     *     : result.error(new Error("Network timeout"));
     * }
     *
     * const networkResult = result.retry(fetchData, 3);
     * networkResult.match({
     *   on_ok: (data) => console.log("Got data:", data),
     *   on_error: (error) => console.log("All retries failed:", error.errors.map(e => e.message))
     * });
     *
     * // Can be chained with other Result operations
     * const processedResult = result.retry(fetchData, 3)
     *   .map(data => data.toUpperCase())
     *   .and_then(data => data.includes("SUCCESS") ? result.ok(data) : result.error(new Error("Invalid data")));
     * ```
     */
    retry: <ValueType, ErrorType extends Error>(
        fn: () => Result<ValueType, ErrorType>,
        retries: number
    ): Result<ValueType, RetryError<ErrorType>> => {
        if (typeof retries !== "number" || retries <= 0) {
            return ResultImpl.error<ValueType, RetryError<ErrorType>>({
                message: `Failed after 0 attempts.`,
                name: "Result Retry Error",
                errors: [],
            } as RetryError<ErrorType>);
        }

        const errors: ErrorType[] = [];
        for (let i = 0; i < retries; i++) {
            const result = fn();
            if (result.is_ok()) {
                return result as unknown as Result<
                    ValueType,
                    RetryError<ErrorType>
                >;
            } else if (result.is_error()) {
                errors.push(result.error);
            }
        }
        return ResultImpl.error<ValueType, RetryError<ErrorType>>({
            message: `Failed after ${retries} attempts.`,
            name: "Result Retry Error",
            errors: errors,
        } as RetryError<ErrorType>);
    },

    /**
     * Retries a Promise<Result> returning function until it succeeds or has failed for all of the requested retries.
     * If the function returns a Promise that resolves to an Ok Result, the retry operation stops and returns that successful Result.
     * If the function returns a Promise that resolves to an Error Result, it's retried up to the specified number of times.
     * If all retries fail, returns a Promise that resolves to an Error Result containing all the accumulated errors.
     *
     * @template ValueType - The type of the success value
     * @template ErrorType - The type of the error (must extend Error)
     * @param fn - Async function that returns a Promise<Result> and may be retried
     * @param retries - Maximum number of attempts to make (0 means no attempts)
     * @returns A Promise resolving to a Result containing either the successful value or a retry error with all accumulated errors
     *
     * @example
     * ```typescript
     * let attempts = 0;
     * async function unreliableAsyncOperation(): Promise<Result<string, Error>> {
     *   attempts++;
     *   await new Promise(resolve => setTimeout(resolve, 100)); // Simulate async work
     *   if (attempts < 3) {
     *     return result.error(new Error(`Async attempt ${attempts} failed`));
     *   }
     *   return result.ok("Async success!");
     * }
     *
     * const retryResult = await result.retry_async(unreliableAsyncOperation, 5);
     * if (retryResult.is_ok()) {
     *   console.log(retryResult.value); // "Async success!"
     * }
     *
     * // Network request example
     * async function fetchDataAsync(): Promise<Result<string, Error>> {
     *   return result.try_async(async () => {
     *     const response = await fetch('/api/data');
     *     if (!response.ok) {
     *       throw new Error(`HTTP ${response.status}`);
     *     }
     *     const data = await response.text();
     *     return result.ok(data);
     *   })
     * }
     *
     * const networkResult = await result.retry_async(fetchDataAsync, 3);
     * networkResult.match({
     *   on_ok: (data) => console.log("Got data:", data),
     *   on_error: (error) => console.log("All retries failed:", error.errors.map(e => e.message))
     * });
     *
     * // Can be chained with other Result operations
     * const processedResult = await result.retry_async(fetchDataAsync, 3)
     *   .then(res => res.map(data => data.toUpperCase()))
     *   .then(res => res.and_then(data =>
     *     data.includes("SUCCESS") ? result.ok(data) : result.error(new Error("Invalid data"))
     *   ));
     * ```
     */
    retry_async: async <ValueType, ErrorType extends Error>(
        fn: () => Promise<Result<ValueType, ErrorType>>,
        retries: number
    ): Promise<Result<ValueType, RetryError<ErrorType>>> => {
        if (typeof retries !== "number" || retries <= 0) {
            return Promise.resolve(
                ResultImpl.error<ValueType, RetryError<ErrorType>>({
                    message: `Failed after 0 attempts.`,
                    name: "Result Retry Error",
                    errors: [],
                } as RetryError<ErrorType>)
            );
        }

        const errors: ErrorType[] = [];
        for (let i = 0; i < retries; i++) {
            const result_value = await fn();
            if (result_value.is_ok()) {
                return result_value as unknown as Result<
                    ValueType,
                    RetryError<ErrorType>
                >;
            } else if (result_value.is_error()) {
                errors.push(result_value.error);
            }
        }
        return ResultImpl.error<ValueType, RetryError<ErrorType>>({
            message: `Failed after ${retries} attempts.`,
            name: "Result Retry Error",
            errors: errors,
        } as RetryError<ErrorType>);
    },
} as const;

Object.freeze(result);

export {
    result,
    type Result,
    AsyncResult,
    type RetryError,
    type TryAsyncError,
};<|MERGE_RESOLUTION|>--- conflicted
+++ resolved
@@ -760,10 +760,6 @@
         fn: (value: ResultType) => Promise<NewResultType>,
         errorMapper: (error: unknown) => NewErrorType
     ): AsyncResult<NewResultType, ErrorType | NewErrorType>;
-
-    try_async<NewResultType>(
-        fn: (value: ResultType) => Promise<NewResultType>
-    ): AsyncResult<NewResultType, ErrorType | TryAsyncError>;
 
     try_async<NewResultType, NewErrorType extends Error = TryAsyncError>(
         fn: (value: ResultType) => Promise<NewResultType>,
@@ -942,11 +938,7 @@
  *   console.log(invalidResult.error instanceof ValidationError); // true
  * }
  *
-<<<<<<< HEAD
- * // Note: Error mappers should not throw. The behavior is undefined if they do.
-=======
  * // Note: Error mappers should not throw. If they do, the thrown error will be unhandled.
->>>>>>> 2f588e20
  * ```
  */
 function tryImpl<T>(fn: () => T): Result<T, Error>;
